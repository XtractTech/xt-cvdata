import setuptools, os

PACKAGE_NAME = 'xt-cvdata'
VERSION = '0.1.0'
AUTHOR = 'Xtract Technologies'
EMAIL = 'info@xtract.ai'
DESCRIPTION = 'Utilities for building and working with computer vision datasets'
GITHUB_URL = 'https://github.com/XtractTech/xt-cvdata'

parent_dir = os.path.dirname(os.path.realpath(__file__))

with open(f'{parent_dir}/README.md', 'r') as f:
    long_description = f.read()

setuptools.setup(
    name=PACKAGE_NAME,
    version=VERSION,
    author=AUTHOR,
    author_email=EMAIL,
    description=DESCRIPTION,
    long_description=long_description,
    long_description_content_type='text/markdown',
    url=GITHUB_URL,
    packages=[
        'xt_cvdata',
<<<<<<< HEAD
        'xt_cvdata.apis'
    ],
=======
    ],
    provides=['xt_cvdata'],
>>>>>>> 3c892b82
    classifiers=[
        "Programming Language :: Python :: 3",
        "Operating System :: OS Independent",
    ],
    install_requires=[
        'numpy',
        'pandas',
        'torch',
        'h5py',
        'PIL',
        'matplotlib',
        'tqdm'
    ],
)<|MERGE_RESOLUTION|>--- conflicted
+++ resolved
@@ -1,7 +1,7 @@
 import setuptools, os
 
 PACKAGE_NAME = 'xt-cvdata'
-VERSION = '0.1.0'
+VERSION = '0.2.0'
 AUTHOR = 'Xtract Technologies'
 EMAIL = 'info@xtract.ai'
 DESCRIPTION = 'Utilities for building and working with computer vision datasets'
@@ -23,13 +23,11 @@
     url=GITHUB_URL,
     packages=[
         'xt_cvdata',
-<<<<<<< HEAD
-        'xt_cvdata.apis'
-    ],
-=======
+        'xt_cvdata.apis',
+        'xt_cvdata.datasets',
+        'xt_cvdata.transforms'
     ],
     provides=['xt_cvdata'],
->>>>>>> 3c892b82
     classifiers=[
         "Programming Language :: Python :: 3",
         "Operating System :: OS Independent",
@@ -39,7 +37,7 @@
         'pandas',
         'torch',
         'h5py',
-        'PIL',
+        'pillow',
         'matplotlib',
         'tqdm'
     ],
