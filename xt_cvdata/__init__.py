__all__ = [
<<<<<<< HEAD
    'apis'
]

from . import apis
=======
    'transforms',
    'datasets',
    'Builder',
    'COCO'
]

from .builder import Builder
from .coco import COCO
from .open_images import OpenImages
from . import transforms
from . import datasets
>>>>>>> 3c892b82
<|MERGE_RESOLUTION|>--- conflicted
+++ resolved
@@ -1,19 +1,9 @@
 __all__ = [
-<<<<<<< HEAD
-    'apis'
+    'apis',
+    'transforms',
+    'datasets'
 ]
 
 from . import apis
-=======
-    'transforms',
-    'datasets',
-    'Builder',
-    'COCO'
-]
-
-from .builder import Builder
-from .coco import COCO
-from .open_images import OpenImages
 from . import transforms
-from . import datasets
->>>>>>> 3c892b82
+from . import datasets